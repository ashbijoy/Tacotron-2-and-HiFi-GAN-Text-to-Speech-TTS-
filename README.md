# TTS
<<<<<<< HEAD

=======
The code below shows one of the projects that I have been working on.
It contains two set of codes, one for online and another for offline.
>>>>>>> 0400c907
<|MERGE_RESOLUTION|>--- conflicted
+++ resolved
@@ -1,7 +1 @@
 # TTS
-<<<<<<< HEAD
-
-=======
-The code below shows one of the projects that I have been working on.
-It contains two set of codes, one for online and another for offline.
->>>>>>> 0400c907
